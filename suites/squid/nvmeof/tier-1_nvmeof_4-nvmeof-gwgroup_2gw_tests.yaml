# Ceph-NVMeoF GWgroup with HA Test suite
# cluster configuration file: conf/squid/nvmeof/ceph_nvmeof_4-nvmeof-gwgroup_2gw_cluster.yaml
# inventory: conf/inventory/rhel-9.3-server-x86_64-xlarge.yaml

tests:
# Set up the cluster
<<<<<<< HEAD
  # - test:
  #     abort-on-fail: true
  #     module: install_prereq.py
  #     name: install ceph pre-requisites

  # - test:
  #     abort-on-fail: true
  #     config:
  #       verify_cluster_health: true
  #       steps:
  #         - config:
  #             command: bootstrap
  #             service: cephadm
  #             args:
  #               mon-ip: node1
  #               registry-url: registry.redhat.io
  #               allow-fqdn-hostname: true
  #               log-to-file: true
  #         - config:
  #             command: add_hosts
  #             service: host
  #             args:
  #               attach_ip_address: true
  #               labels: apply-all-labels
  #         - config:
  #             command: apply
  #             service: mgr
  #             args:
  #               placement:
  #                 label: mgr
  #         - config:
  #             command: apply
  #             service: mon
  #             args:
  #               placement:
  #                 label: mon
  #         - config:
  #             command: apply
  #             service: osd
  #             args:
  #               all-available-devices: true
  #     desc: RHCS cluster deployment using cephadm
  #     destroy-cluster: false
  #     module: test_cephadm.py
  #     name: deploy cluster

  # - test:
  #     abort-on-fail: true
  #     config:
  #       command: add
  #       id: client.1
  #       nodes:
  #         - node14
  #       install_packages:
  #         - ceph-common
  #       copy_admin_keyring: true
  #     desc: Setup client on NVMEoF gateway
  #     destroy-cluster: false
  #     module: test_client.py
  #     name: configure Ceph client for NVMe tests
  #     polarion-id: CEPH-23573752


# # Non-mtls HA tests with different NQNs in GWgroup
#   - test:
#       abort-on-fail: true
#       config:
#         install: true                           # Run SPDK with all pre-requisites
#         rbd_pool: rbd
#         do_not_create_image: true
#         rep-pool-only: true
#         rep_pool_config:
#           pool: rbd
#         cleanup:
#           - pool
#           - gateway
#           - initiators
#         gw_groups:                             # Configure gatewayGroups
#           - gw_group: group1
#             gw_nodes:
#               - node6
#               - node7
#             subsystems:                       # Configure subsystems with all sub-entities
#               - nqn: nqn.2016-06.io.spdk:cnode1
#                 no-group-append: True
#                 listener_port: 4420
#                 listeners: [node6, node7]
#                 allow_host: "*"
#                 bdevs:
#                   - count: 2
#                     size: 4G
#                     lb_group: node6
#               - nqn: nqn.2016-06.io.spdk:cnode2
#                 no-group-append: True
#                 listener_port: 4420
#                 listeners: [node6, node7]
#                 allow_host: "*"
#                 bdevs:
#                   - count: 2
#                     size: 4G
#                     lb_group: node7
#             fault-injection-methods:                # Failure induction
#               - tool: systemctl
#                 nodes: node6
#               - tool: daemon
#                 nodes: node7
#             initiators:                                # Configure Initiators with all pre-req
#               - nqn: connect-all
#                 listener_port: 4420
#                 node: node14
#           - gw_group: group2
#             gw_nodes:
#               - node8
#               - node9
#             subsystems:
#               - nqn: nqn.2016-06.io.spdk:cnode3
#                 no-group-append: True
#                 listener_port: 4420
#                 listeners: [node8, node9]
#                 allow_host: "*"
#                 bdevs:
#                   - count: 2
#                     size: 4G
#                     lb_group: node8
#               - nqn: nqn.2016-06.io.spdk:cnode4
#                 no-group-append: True
#                 listener_port: 4420
#                 listeners: [node8, node9]
#                 allow_host: "*"
#                 bdevs:
#                   - count: 2
#                     size: 4G
#                     lb_group: node9
#             fault-injection-methods:                # Failure induction
#               - tool: systemctl
#                 nodes: node8
#               - tool: daemon
#                 nodes: node9
#             initiators:                                # Configure Initiators with all pre-req
#               - nqn: connect-all
#                 listener_port: 4420
#                 node: node14
#           - gw_group: group3
#             gw_nodes:
#               - node10
#               - node11
#             subsystems:
#               - nqn: nqn.2016-06.io.spdk:cnode5
#                 no-group-append: True
#                 listener_port: 4420
#                 listeners: [node10, node11]
#                 allow_host: "*"
#                 bdevs:
#                   - count: 2
#                     size: 4G
#                     lb_group: node10
#               - nqn: nqn.2016-06.io.spdk:cnode6
#                 no-group-append: True
#                 listener_port: 4420
#                 listeners: [node10, node11]
#                 allow_host: "*"
#                 bdevs:
#                   - count: 2
#                     size: 4G
#                     lb_group: node11
#             fault-injection-methods:                # Failure induction
#               - tool: systemctl
#                 nodes: node10
#               - tool: daemon
#                 nodes: node11
#             initiators:                                # Configure Initiators with all pre-req
#               - nqn: connect-all
#                 listener_port: 4420
#                 node: node14
#           - gw_group: group4
#             gw_nodes:
#               - node12
#               - node13
#             subsystems:
#               - nqn: nqn.2016-06.io.spdk:cnode7
#                 no-group-append: True
#                 listener_port: 4420
#                 listeners: [node12, node13]
#                 allow_host: "*"
#                 bdevs:
#                   - count: 2
#                     size: 4G
#             fault-injection-methods:                # Failure induction
#               - tool: systemctl
#                 nodes: node12
#               - tool: daemon
#                 nodes: node13
#             initiators:                                # Configure Initiators with all pre-req
#               - nqn: connect-all
#                 listener_port: 4420
#                 node: node14
#       desc: NVMeoF 4-GWgroups with 2 gateways HA failover-failback with different NQN's in all GWgrps
#       destroy-cluster: false
#       module: test_nvmeof_gwgroup.py
#       name: Configure NVMeoF 4-GWgroups with 2 gateways HA failover-failback with different NQN's in all GWgrps
#       polarion-id: CEPH-83595701

# # mtls HA tests with same NQNs in GWgroup
#   - test:
#       abort-on-fail: true
#       config:
#         install: true                           # Run SPDK with all pre-requisites
#         rbd_pool: rbd1
#         do_not_create_image: true
#         rep-pool-only: true
#         rep_pool_config:
#           pool: rbd1
#         cleanup:
#           - pool
#           - gateway
#           - initiators
#         gw_groups:                             # Configure gatewayGroups
#           - gw_group: group1
#             mtls: true
#             gw_nodes:
#               - node6
#               - node7
#             subsystems:                       # Configure subsystems with all sub-entities
#               - nqn: nqn.2016-06.io.spdk:cnode16
#                 listener_port: 4420
#                 listeners: [node6, node7]
#                 allow_host: "*"
#                 bdevs:
#                   - count: 2
#                     size: 4G
#                     lb_group: node6
#               - nqn: nqn.2016-06.io.spdk:cnode17
#                 listener_port: 4420
#                 listeners: [node6, node7]
#                 allow_host: "*"
#                 bdevs:
#                   - count: 2
#                     size: 4G
#                     lb_group: node7
#             fault-injection-methods:                # Failure induction
#               - tool: systemctl
#                 nodes: node6
#               - tool: daemon
#                 nodes: node7
#             initiators:                                # Configure Initiators with all pre-req
#               - nqn: connect-all
#                 listener_port: 4420
#                 node: node14
#           - gw_group: group2
#             mtls: true
#             gw_nodes:
#               - node8
#               - node9
#             subsystems:
#               - nqn: nqn.2016-06.io.spdk:cnode16
#                 listener_port: 4420
#                 listeners: [node8, node9]
#                 allow_host: "*"
#                 bdevs:
#                   - count: 2
#                     size: 4G
#                     lb_group: node8
#               - nqn: nqn.2016-06.io.spdk:cnode17
#                 listener_port: 4420
#                 listeners: [node8, node9]
#                 allow_host: "*"
#                 bdevs:
#                   - count: 2
#                     size: 4G
#                     lb_group: node9
#             fault-injection-methods:                # Failure induction
#               - tool: systemctl
#                 nodes: node8
#               - tool: daemon
#                 nodes: node9
#             initiators:                                # Configure Initiators with all pre-req
#               - nqn: connect-all
#                 listener_port: 4420
#                 node: node14
#           - gw_group: group3
#             mtls: true
#             gw_nodes:
#               - node10
#               - node11
#             subsystems:
#               - nqn: nqn.2016-06.io.spdk:cnode16
#                 listener_port: 4420
#                 listeners: [node10, node11]
#                 allow_host: "*"
#                 bdevs:
#                   - count: 2
#                     size: 4G
#             fault-injection-methods:                # Failure induction
#               - tool: systemctl
#                 nodes: node10
#               - tool: daemon
#                 nodes: node11
#             initiators:                                # Configure Initiators with all pre-req
#               - nqn: connect-all
#                 listener_port: 4420
#                 node: node14
#           - gw_group: group4
#             mtls: true
#             gw_nodes:
#               - node12
#               - node13
#             subsystems:
#               - nqn: nqn.2016-06.io.spdk:cnode16
#                 listener_port: 4420
#                 listeners: [node12, node13]
#                 allow_host: "*"
#                 bdevs:
#                   - count: 2
#                     size: 4G
#             fault-injection-methods:                # Failure induction
#               - tool: systemctl
#                 nodes: node12
#               - tool: daemon
#                 nodes: node13
#             initiators:                                # Configure Initiators with all pre-req
#               - nqn: connect-all
#                 listener_port: 4420
#                 node: node14
#       desc: NVMeoF 4-GWgroups with 2 gateways HA failover-failback with mtls and same NQN's in all GWgrps
#       destroy-cluster: false
#       module: test_nvmeof_gwgroup.py
#       name: Configure NVMeoF 4-GWgroups with 2 gateways HA failover-failback with mtls and same NQN's in all GWgrps
#       polarion-id: CEPH-83598264

  # - test:
  #     abort-on-fail: true
  #     config:
  #       install: true                           # Run SPDK with all pre-requisites
  #       rbd_pool: rbd10
  #       do_not_create_image: true
  #       rep-pool-only: true
  #       rep_pool_config:
  #         pool: rbd10
  #       cleanup:
  #         - pool
  #         - gateway
  #         - initiators
  #       gw_groups:                             # Configure gatewayGroups
  #         - gw_group: group1
  #           mtls: true
  #           gw_nodes:
  #             - node6
  #             - node7
  #           subsystems:                       # Configure subsystems with all sub-entities
  #             - nqn: nqn.2016-06.io.spdk:cnode16
  #               listener_port: 4420
  #               listeners: [node6, node7]
  #               allow_host: "*"
  #               bdevs:
  #                 - count: 2
  #                   size: 4G
  #                   lb_group: node6
  #             - nqn: nqn.2016-06.io.spdk:cnode17
  #               listener_port: 4420
  #               listeners: [node6, node7]
  #               allow_host: "*"
  #               bdevs:
  #                 - count: 2
  #                   size: 4G
  #                   lb_group: node7
  #           fault-injection-methods:                # Failure induction
  #             - tool: systemctl
  #               nodes: node6
  #             - tool: daemon
  #               nodes: node7
  #           initiators:                                # Configure Initiators with all pre-req
  #             - nqn: connect-all
  #               listener_port: 4420
  #               node: node14
  #         - gw_group: group2
  #           mtls: true
  #           gw_nodes:
  #             - node8
  #             - node9
  #           subsystems:
  #             - nqn: nqn.2016-06.io.spdk:cnode16
  #               listener_port: 4420
  #               listeners: [node8, node9]
  #               allow_host: "*"
  #               bdevs:
  #                 - count: 2
  #                   size: 4G
  #                   lb_group: node8
  #             - nqn: nqn.2016-06.io.spdk:cnode17
  #               listener_port: 4420
  #               listeners: [node8, node9]
  #               allow_host: "*"
  #               bdevs:
  #                 - count: 2
  #                   size: 4G
  #                   lb_group: node9
  #           fault-injection-methods:                # Failure induction
  #             - tool: systemctl
  #               nodes: node8
  #             - tool: daemon
  #               nodes: node9
  #           initiators:                                # Configure Initiators with all pre-req
  #             - nqn: connect-all
  #               listener_port: 4420
  #               node: node14
  #         - gw_group: group3
  #           gw_nodes:
  #             - node10
  #             - node11
  #           subsystems:
  #             - nqn: nqn.2016-06.io.spdk:cnode16
  #               listener_port: 4420
  #               listeners: [node10, node11]
  #               allow_host: "*"
  #               bdevs:
  #                 - count: 2
  #                   size: 4G
  #           fault-injection-methods:                # Failure induction
  #             - tool: systemctl
  #               nodes: node10
  #             - tool: daemon
  #               nodes: node11
  #           initiators:                                # Configure Initiators with all pre-req
  #             - nqn: connect-all
  #               listener_port: 4420
  #               node: node14
  #         - gw_group: group4
  #           gw_nodes:
  #             - node12
  #             - node13
  #           subsystems:
  #             - nqn: nqn.2016-06.io.spdk:cnode16
  #               listener_port: 4420
  #               listeners: [node12, node13]
  #               allow_host: "*"
  #               bdevs:
  #                 - count: 2
  #                   size: 4G
  #           fault-injection-methods:                # Failure induction
  #             - tool: systemctl
  #               nodes: node12
  #             - tool: daemon
  #               nodes: node13
  #           initiators:                                # Configure Initiators with all pre-req
  #             - nqn: connect-all
  #               listener_port: 4420
  #               node: node14
  #     desc: NVMeoF 4-GWgroups with 2 gateways HA failover-failback with and without mtls
  #     destroy-cluster: false
  #     module: test_nvmeof_gwgroup.py
  #     name: Configure NVMeoF 4-GWgroups with 2 gateways HA failover-failback with and without mtls
  #     polarion-id: CEPH-83598266
=======
  - test:
      abort-on-fail: false
      module: install_prereq.py
      name: install ceph pre-requisites

  - test:
      abort-on-fail: false
      config:
        verify_cluster_health: true
        steps:
          - config:
              command: bootstrap
              service: cephadm
              args:
                mon-ip: node1
                registry-url: registry.redhat.io
                allow-fqdn-hostname: true
                log-to-file: true
          - config:
              command: add_hosts
              service: host
              args:
                attach_ip_address: true
                labels: apply-all-labels
          - config:
              command: apply
              service: mgr
              args:
                placement:
                  label: mgr
          - config:
              command: apply
              service: mon
              args:
                placement:
                  label: mon
          - config:
              command: apply
              service: osd
              args:
                all-available-devices: true
      desc: RHCS cluster deployment using cephadm
      destroy-cluster: false
      module: test_cephadm.py
      name: deploy cluster

  - test:
      abort-on-fail: false
      config:
        command: add
        id: client.1
        nodes:
          - node14
        install_packages:
          - ceph-common
        copy_admin_keyring: true
      desc: Setup client on NVMEoF gateway
      destroy-cluster: false
      module: test_client.py
      name: configure Ceph client for NVMe tests
      polarion-id: CEPH-23573752


# Non-mtls HA tests with different NQNs in GWgroup sequential
  - test:
      abort-on-fail: false
      config:
        install: true                           # Run SPDK with all pre-requisites
        rbd_pool: rbd
        do_not_create_image: true
        rep-pool-only: true
        rep_pool_config:
          pool: rbd
        cleanup:
          - pool
          - gateway
          - initiators
        gw_groups:                             # Configure gatewayGroups
          - gw_group: group1
            gw_nodes:
              - node6
              - node7
            subsystems:                       # Configure subsystems with all sub-entities
              - nqn: nqn.2016-06.io.spdk:cnode1
                no-group-append: True
                listener_port: 4420
                listeners: [node6, node7]
                allow_host: "*"
                bdevs:
                  - count: 2
                    size: 4G
                    lb_group: node6
              - nqn: nqn.2016-06.io.spdk:cnode2
                no-group-append: True
                listener_port: 4420
                listeners: [node6, node7]
                allow_host: "*"
                bdevs:
                  - count: 2
                    size: 4G
                    lb_group: node7
            fault-injection-methods:                # Failure induction
              - tool: systemctl
                nodes: node6
              - tool: daemon
                nodes: node7
            initiators:                                # Configure Initiators with all pre-req
              - nqn: connect-all
                listener_port: 4420
                node: node14
          - gw_group: group2
            gw_nodes:
              - node8
              - node9
            subsystems:
              - nqn: nqn.2016-06.io.spdk:cnode3
                no-group-append: True
                listener_port: 4420
                listeners: [node8, node9]
                allow_host: "*"
                bdevs:
                  - count: 2
                    size: 4G
                    lb_group: node8
              - nqn: nqn.2016-06.io.spdk:cnode4
                no-group-append: True
                listener_port: 4420
                listeners: [node8, node9]
                allow_host: "*"
                bdevs:
                  - count: 2
                    size: 4G
                    lb_group: node9
            fault-injection-methods:                # Failure induction
              - tool: systemctl
                nodes: node8
              - tool: daemon
                nodes: node9
            initiators:                                # Configure Initiators with all pre-req
              - nqn: connect-all
                listener_port: 4420
                node: node14
          - gw_group: group3
            gw_nodes:
              - node10
              - node11
            subsystems:
              - nqn: nqn.2016-06.io.spdk:cnode5
                no-group-append: True
                listener_port: 4420
                listeners: [node10, node11]
                allow_host: "*"
                bdevs:
                  - count: 2
                    size: 4G
                    lb_group: node10
              - nqn: nqn.2016-06.io.spdk:cnode6
                no-group-append: True
                listener_port: 4420
                listeners: [node10, node11]
                allow_host: "*"
                bdevs:
                  - count: 2
                    size: 4G
                    lb_group: node11
            fault-injection-methods:                # Failure induction
              - tool: systemctl
                nodes: node10
              - tool: daemon
                nodes: node11
            initiators:                                # Configure Initiators with all pre-req
              - nqn: connect-all
                listener_port: 4420
                node: node14
          - gw_group: group4
            gw_nodes:
              - node12
              - node13
            subsystems:
              - nqn: nqn.2016-06.io.spdk:cnode7
                no-group-append: True
                listener_port: 4420
                listeners: [node12, node13]
                allow_host: "*"
                bdevs:
                  - count: 2
                    size: 4G
            fault-injection-methods:                # Failure induction
              - tool: systemctl
                nodes: node12
              - tool: daemon
                nodes: node13
            initiators:                                # Configure Initiators with all pre-req
              - nqn: connect-all
                listener_port: 4420
                node: node14
      desc: NVMeoF 4-GWgroups with 2 gateways HA failover-failback with different NQN's
      destroy-cluster: false
      module: test_nvmeof_gwgroup.py
      name: Configure NVMeoF 4-GWgroups with 2 gateways HA different NQN's without mtls
      polarion-id: CEPH-83595701

# mtls HA tests with same NQNs in GWgroup sequential
  - test:
      abort-on-fail: false
      config:
        install: true                           # Run SPDK with all pre-requisites
        rbd_pool: rbd1
        do_not_create_image: true
        rep-pool-only: true
        rep_pool_config:
          pool: rbd1
        cleanup:
          - pool
          - gateway
          - initiators
        gw_groups:                             # Configure gatewayGroups
          - gw_group: group1
            mtls: true
            gw_nodes:
              - node6
              - node7
            subsystems:                       # Configure subsystems with all sub-entities
              - nqn: nqn.2016-06.io.spdk:cnode16
                listener_port: 4420
                listeners: [node6, node7]
                allow_host: "*"
                bdevs:
                  - count: 2
                    size: 4G
                    lb_group: node6
              - nqn: nqn.2016-06.io.spdk:cnode17
                listener_port: 4420
                listeners: [node6, node7]
                allow_host: "*"
                bdevs:
                  - count: 2
                    size: 4G
                    lb_group: node7
            fault-injection-methods:                # Failure induction
              - tool: systemctl
                nodes: node6
              - tool: daemon
                nodes: node7
            initiators:                                # Configure Initiators with all pre-req
              - nqn: connect-all
                listener_port: 4420
                node: node14
          - gw_group: group2
            mtls: true
            gw_nodes:
              - node8
              - node9
            subsystems:
              - nqn: nqn.2016-06.io.spdk:cnode16
                listener_port: 4420
                listeners: [node8, node9]
                allow_host: "*"
                bdevs:
                  - count: 2
                    size: 4G
                    lb_group: node8
              - nqn: nqn.2016-06.io.spdk:cnode17
                listener_port: 4420
                listeners: [node8, node9]
                allow_host: "*"
                bdevs:
                  - count: 2
                    size: 4G
                    lb_group: node9
            fault-injection-methods:                # Failure induction
              - tool: systemctl
                nodes: node8
              - tool: daemon
                nodes: node9
            initiators:                                # Configure Initiators with all pre-req
              - nqn: connect-all
                listener_port: 4420
                node: node14
          - gw_group: group3
            mtls: true
            gw_nodes:
              - node10
              - node11
            subsystems:
              - nqn: nqn.2016-06.io.spdk:cnode16
                listener_port: 4420
                listeners: [node10, node11]
                allow_host: "*"
                bdevs:
                  - count: 2
                    size: 4G
            fault-injection-methods:                # Failure induction
              - tool: systemctl
                nodes: node10
              - tool: daemon
                nodes: node11
            initiators:                                # Configure Initiators with all pre-req
              - nqn: connect-all
                listener_port: 4420
                node: node14
          - gw_group: group4
            mtls: true
            gw_nodes:
              - node12
              - node13
            subsystems:
              - nqn: nqn.2016-06.io.spdk:cnode16
                listener_port: 4420
                listeners: [node12, node13]
                allow_host: "*"
                bdevs:
                  - count: 2
                    size: 4G
            fault-injection-methods:                # Failure induction
              - tool: systemctl
                nodes: node12
              - tool: daemon
                nodes: node13
            initiators:                                # Configure Initiators with all pre-req
              - nqn: connect-all
                listener_port: 4420
                node: node14
      desc: NVMeoF 4-GWgroups with 2 gateways HA failover-failback with mtls and same NQN's
      destroy-cluster: false
      module: test_nvmeof_gwgroup.py
      name: Configure NVMeoF 4-GWgroups with 2 gateways HA with mtls and same NQN's
      polarion-id: CEPH-83598264
>>>>>>> bf19950a

# non-mtls HA tests with same NQNs and different pools in GWgroup
  - test:
      abort-on-fail: false
      config:
        install: true                           # Run SPDK with all pre-requisites
<<<<<<< HEAD
        rbd_pool: rbd3
        do_not_create_image: true
        rep-pool-only: true
        rep_pool_config:
          pool: rbd3
=======
        rbd_pool: rbd10
        do_not_create_image: true
        rep-pool-only: true
        rep_pool_config:
          pool: rbd10
>>>>>>> bf19950a
        cleanup:
          - pool
          - gateway
          - initiators
        gw_groups:                             # Configure gatewayGroups
          - gw_group: group1
            rbd_pool: rbd3
            gw_nodes:
              - node6
              - node7
            subsystems:                       # Configure subsystems with all sub-entities
              - nqn: nqn.2016-06.io.spdk:cnode16
                listener_port: 4420
                listeners: [node6, node7]
                allow_host: "*"
                bdevs:
                  - count: 2
                    size: 4G
                    lb_group: node6
              - nqn: nqn.2016-06.io.spdk:cnode17
                listener_port: 4420
                listeners: [node6, node7]
                allow_host: "*"
                bdevs:
                  - count: 2
                    size: 4G
                    lb_group: node7
            fault-injection-methods:                # Failure induction
              - tool: systemctl
                nodes: node6
              - tool: daemon
                nodes: node7
            initiators:                                # Configure Initiators with all pre-req
              - nqn: connect-all
                listener_port: 4420
                node: node14
          - gw_group: group2
            rbd_pool: rbd4
            gw_nodes:
              - node8
              - node9
            subsystems:
              - nqn: nqn.2016-06.io.spdk:cnode16
                listener_port: 4420
                listeners: [node8, node9]
                allow_host: "*"
                bdevs:
                  - count: 2
                    size: 4G
                    lb_group: node8
              - nqn: nqn.2016-06.io.spdk:cnode17
                listener_port: 4420
                listeners: [node8, node9]
                allow_host: "*"
                bdevs:
                  - count: 2
                    size: 4G
                    lb_group: node9
            fault-injection-methods:                # Failure induction
              - tool: systemctl
                nodes: node8
              - tool: daemon
                nodes: node9
            initiators:                                # Configure Initiators with all pre-req
              - nqn: connect-all
                listener_port: 4420
<<<<<<< HEAD
=======
                node: node14
          - gw_group: group3
            gw_nodes:
              - node10
              - node11
            subsystems:
              - nqn: nqn.2016-06.io.spdk:cnode16
                listener_port: 4420
                listeners: [node10, node11]
                allow_host: "*"
                bdevs:
                  - count: 2
                    size: 4G
            fault-injection-methods:                # Failure induction
              - tool: systemctl
                nodes: node10
              - tool: daemon
                nodes: node11
            initiators:                                # Configure Initiators with all pre-req
              - nqn: connect-all
                listener_port: 4420
                node: node14
          - gw_group: group4
            gw_nodes:
              - node12
              - node13
            subsystems:
              - nqn: nqn.2016-06.io.spdk:cnode16
                listener_port: 4420
                listeners: [node12, node13]
                allow_host: "*"
                bdevs:
                  - count: 2
                    size: 4G
            fault-injection-methods:                # Failure induction
              - tool: systemctl
                nodes: node12
              - tool: daemon
                nodes: node13
            initiators:                                # Configure Initiators with all pre-req
              - nqn: connect-all
                listener_port: 4420
                node: node14
      desc: NVMeoF 4-GWgroups with 2 gateways HA failover-failback with mtls and without mtls
      destroy-cluster: false
      module: test_nvmeof_gwgroup.py
      name: Configure NVMeoF 4-GWgroups with 2 gateways HA with and without mtls
      polarion-id: CEPH-83598266

# non-mtls HA tests with same NQNs in GWgroup parallel
  - test:
      abort-on-fail: false
      config:
        parallel: true
        install: true                           # Run SPDK with all pre-requisites
        rbd_pool: rbd3
        do_not_create_image: true
        rep-pool-only: true
        rep_pool_config:
          pool: rbd3
        cleanup:
          - pool
          - gateway
          - initiators
        gw_groups:                                     # Configure gatewayGroups
          - gw_group: group1
            gw_nodes:
              - node6
              - node7
            subsystems:                                # Configure subsystems with all sub-entities
              - nqn: nqn.2016-06.io.spdk:cnode16
                listener_port: 4420
                listeners: [node6, node7]
                allow_host: "*"
                bdevs:
                  - count: 2
                    size: 4G
                    lb_group: node6
              - nqn: nqn.2016-06.io.spdk:cnode17
                listener_port: 4420
                listeners: [node6, node7]
                allow_host: "*"
                bdevs:
                  - count: 2
                    size: 4G
                    lb_group: node7
            fault-injection-methods:                   # Failure induction
              - tool: systemctl
                nodes: node6
              - tool: daemon
                nodes: node7
            initiators:                                # Configure Initiators with all pre-req
              - nqn: connect-all
                listener_port: 4420
                node: node14
          - gw_group: group2
            gw_nodes:
              - node8
              - node9
            subsystems:
              - nqn: nqn.2016-06.io.spdk:cnode16
                listener_port: 4420
                listeners: [node8, node9]
                allow_host: "*"
                bdevs:
                  - count: 2
                    size: 4G
                    lb_group: node8
              - nqn: nqn.2016-06.io.spdk:cnode17
                listener_port: 4420
                listeners: [node8, node9]
                allow_host: "*"
                bdevs:
                  - count: 2
                    size: 4G
                    lb_group: node9
            fault-injection-methods:                   # Failure induction
              - tool: systemctl
                nodes: node8
              - tool: daemon
                nodes: node9
            initiators:                                # Configure Initiators with all pre-req
              - nqn: connect-all
                listener_port: 4420
>>>>>>> bf19950a
                node: node15
          - gw_group: group3
            rbd_pool: rbd5
            gw_nodes:
              - node10
              - node11
            subsystems:
              - nqn: nqn.2016-06.io.spdk:cnode16
                listener_port: 4420
                listeners: [node10, node11]
                allow_host: "*"
                bdevs:
                  - count: 2
                    size: 4G
            fault-injection-methods:                # Failure induction
              - tool: systemctl
                nodes: node10
              - tool: daemon
                nodes: node11
            initiators:                                # Configure Initiators with all pre-req
              - nqn: connect-all
                listener_port: 4420
                node: node16
          - gw_group: group4
            rbd_pool: rbd6
            gw_nodes:
              - node12
              - node13
            subsystems:
              - nqn: nqn.2016-06.io.spdk:cnode16
                listener_port: 4420
                listeners: [node12, node13]
                allow_host: "*"
                bdevs:
                  - count: 2
                    size: 4G
            fault-injection-methods:                # Failure induction
              - tool: maintanence_mode
                nodes: node12
              - tool: power_on_off
                nodes: node13
            initiators:                                # Configure Initiators with all pre-req
              - nqn: connect-all
                listener_port: 4420
                node: node17
      desc: NVMeoF 4-GWgroups with 2 gateways HA with different pools
      destroy-cluster: false
      module: test_nvmeof_gwgroup.py
<<<<<<< HEAD
      name: Configure NVMeoF 4-GWgroups with 2 gateways HA with different pools
      polarion-id: CEPH-
=======
      name: Configure NVMeoF 4-GWgroups with 2 gateways HA in parallel
      polarion-id: CEPH-83598254

# non-mtls HA tests with different pools sequential
  - test:
      abort-on-fail: false
      config:
        parallel: true
        install: true                           # Run SPDK with all pre-requisites
        rbd_pool: rbd3
        do_not_create_image: true
        rep-pool-only: true
        rep_pool_config:
          pool: rbd3
        cleanup:
          - pool
          - gateway
          - initiators
        gw_groups:                                     # Configure gatewayGroups
          - gw_group: group1
            rbd_pool: rbd10
            gw_nodes:
              - node6
              - node7
            subsystems:                                # Configure subsystems with all sub-entities
              - nqn: nqn.2016-06.io.spdk:cnode16
                listener_port: 4420
                listeners: [node6, node7]
                allow_host: "*"
                bdevs:
                  - count: 2
                    size: 4G
                    lb_group: node6
              - nqn: nqn.2016-06.io.spdk:cnode17
                listener_port: 4420
                listeners: [node6, node7]
                allow_host: "*"
                bdevs:
                  - count: 2
                    size: 4G
                    lb_group: node7
            fault-injection-methods:                   # Failure induction
              - tool: systemctl
                nodes: node6
              - tool: daemon
                nodes: node7
            initiators:                                # Configure Initiators with all pre-req
              - nqn: connect-all
                listener_port: 4420
                node: node14
          - gw_group: group2
            rbd_pool: rbd11
            gw_nodes:
              - node8
              - node9
            subsystems:
              - nqn: nqn.2016-06.io.spdk:cnode16
                listener_port: 4420
                listeners: [node8, node9]
                allow_host: "*"
                bdevs:
                  - count: 2
                    size: 4G
                    lb_group: node8
              - nqn: nqn.2016-06.io.spdk:cnode17
                listener_port: 4420
                listeners: [node8, node9]
                allow_host: "*"
                bdevs:
                  - count: 2
                    size: 4G
                    lb_group: node9
            fault-injection-methods:                   # Failure induction
              - tool: systemctl
                nodes: node8
              - tool: daemon
                nodes: node9
            initiators:                                # Configure Initiators with all pre-req
              - nqn: connect-all
                listener_port: 4420
                node: node15
          - gw_group: group3
            rbd_pool: rbd12
            gw_nodes:
              - node10
              - node11
            subsystems:
              - nqn: nqn.2016-06.io.spdk:cnode16
                listener_port: 4420
                listeners: [node10, node11]
                allow_host: "*"
                bdevs:
                  - count: 2
                    size: 4G
            fault-injection-methods:                   # Failure induction
              - tool: systemctl
                nodes: node10
              - tool: daemon
                nodes: node11
            initiators:                                # Configure Initiators with all pre-req
              - nqn: connect-all
                listener_port: 4420
                node: node16
          - gw_group: group4
            rbd_pool: rbd13
            gw_nodes:
              - node12
              - node13
            subsystems:
              - nqn: nqn.2016-06.io.spdk:cnode16
                listener_port: 4420
                listeners: [node12, node13]
                allow_host: "*"
                bdevs:
                  - count: 2
                    size: 4G
            fault-injection-methods:                   # Failure induction
              - tool: maintanence_mode
                nodes: node12
              - tool: power_on_off
                nodes: node13
            initiators:                                # Configure Initiators with all pre-req
              - nqn: connect-all
                listener_port: 4420
                node: node17
      desc: Configure NVMeoF 4-GWgroups with 2 gateways HA with different pools
      destroy-cluster: false
      module: test_nvmeof_gwgroup.py
      name: Configure NVMeoF 4-GWgroups with 2 gateways HA with different pools
      polarion-id: CEPH-83598688
>>>>>>> bf19950a
<|MERGE_RESOLUTION|>--- conflicted
+++ resolved
@@ -4,11 +4,10 @@
 
 tests:
 # Set up the cluster
-<<<<<<< HEAD
-  # - test:
-  #     abort-on-fail: true
-  #     module: install_prereq.py
-  #     name: install ceph pre-requisites
+  - test:
+      abort-on-fail: false
+      module: install_prereq.py
+      name: install ceph pre-requisites
 
   # - test:
   #     abort-on-fail: true
@@ -457,12 +456,8 @@
   #     module: test_nvmeof_gwgroup.py
   #     name: Configure NVMeoF 4-GWgroups with 2 gateways HA failover-failback with and without mtls
   #     polarion-id: CEPH-83598266
-=======
-  - test:
-      abort-on-fail: false
-      module: install_prereq.py
-      name: install ceph pre-requisites
-
+
+# non-mtls HA tests with same NQNs and different pools in GWgroup
   - test:
       abort-on-fail: false
       config:
@@ -786,33 +781,23 @@
       module: test_nvmeof_gwgroup.py
       name: Configure NVMeoF 4-GWgroups with 2 gateways HA with mtls and same NQN's
       polarion-id: CEPH-83598264
->>>>>>> bf19950a
-
-# non-mtls HA tests with same NQNs and different pools in GWgroup
+
   - test:
       abort-on-fail: false
       config:
         install: true                           # Run SPDK with all pre-requisites
-<<<<<<< HEAD
-        rbd_pool: rbd3
-        do_not_create_image: true
-        rep-pool-only: true
-        rep_pool_config:
-          pool: rbd3
-=======
         rbd_pool: rbd10
         do_not_create_image: true
         rep-pool-only: true
         rep_pool_config:
           pool: rbd10
->>>>>>> bf19950a
         cleanup:
           - pool
           - gateway
           - initiators
         gw_groups:                             # Configure gatewayGroups
           - gw_group: group1
-            rbd_pool: rbd3
+            mtls: true
             gw_nodes:
               - node6
               - node7
@@ -843,7 +828,7 @@
                 listener_port: 4420
                 node: node14
           - gw_group: group2
-            rbd_pool: rbd4
+            mtls: true
             gw_nodes:
               - node8
               - node9
@@ -872,8 +857,6 @@
             initiators:                                # Configure Initiators with all pre-req
               - nqn: connect-all
                 listener_port: 4420
-<<<<<<< HEAD
-=======
                 node: node14
           - gw_group: group3
             gw_nodes:
@@ -938,12 +921,13 @@
           - pool
           - gateway
           - initiators
-        gw_groups:                                     # Configure gatewayGroups
+        gw_groups:                             # Configure gatewayGroups
           - gw_group: group1
+            rbd_pool: rbd3
             gw_nodes:
               - node6
               - node7
-            subsystems:                                # Configure subsystems with all sub-entities
+            subsystems:                       # Configure subsystems with all sub-entities
               - nqn: nqn.2016-06.io.spdk:cnode16
                 listener_port: 4420
                 listeners: [node6, node7]
@@ -960,7 +944,7 @@
                   - count: 2
                     size: 4G
                     lb_group: node7
-            fault-injection-methods:                   # Failure induction
+            fault-injection-methods:                # Failure induction
               - tool: systemctl
                 nodes: node6
               - tool: daemon
@@ -970,6 +954,7 @@
                 listener_port: 4420
                 node: node14
           - gw_group: group2
+            rbd_pool: rbd4
             gw_nodes:
               - node8
               - node9
@@ -990,7 +975,7 @@
                   - count: 2
                     size: 4G
                     lb_group: node9
-            fault-injection-methods:                   # Failure induction
+            fault-injection-methods:                # Failure induction
               - tool: systemctl
                 nodes: node8
               - tool: daemon
@@ -998,7 +983,6 @@
             initiators:                                # Configure Initiators with all pre-req
               - nqn: connect-all
                 listener_port: 4420
->>>>>>> bf19950a
                 node: node15
           - gw_group: group3
             rbd_pool: rbd5
@@ -1047,10 +1031,6 @@
       desc: NVMeoF 4-GWgroups with 2 gateways HA with different pools
       destroy-cluster: false
       module: test_nvmeof_gwgroup.py
-<<<<<<< HEAD
-      name: Configure NVMeoF 4-GWgroups with 2 gateways HA with different pools
-      polarion-id: CEPH-
-=======
       name: Configure NVMeoF 4-GWgroups with 2 gateways HA in parallel
       polarion-id: CEPH-83598254
 
@@ -1180,5 +1160,4 @@
       destroy-cluster: false
       module: test_nvmeof_gwgroup.py
       name: Configure NVMeoF 4-GWgroups with 2 gateways HA with different pools
-      polarion-id: CEPH-83598688
->>>>>>> bf19950a
+      polarion-id: CEPH-83598688